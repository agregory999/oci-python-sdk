--- conflicted
+++ resolved
@@ -1732,10 +1732,7 @@
 
         :param str compartment_id: (required)
             The OCID of the compartment.
-<<<<<<< HEAD
-=======
-
->>>>>>> 3ee14a0b
+
         :param str vcn_id: (required)
             The OCID of the VCN.
 
@@ -1906,10 +1903,7 @@
 
         :param str compartment_id: (required)
             The OCID of the compartment.
-<<<<<<< HEAD
-=======
-
->>>>>>> 3ee14a0b
+
         :param str vcn_id: (required)
             The OCID of the VCN.
 
@@ -2030,10 +2024,7 @@
 
         :param str compartment_id: (required)
             The OCID of the compartment.
-<<<<<<< HEAD
-=======
-
->>>>>>> 3ee14a0b
+
         :param str vcn_id: (required)
             The OCID of the VCN.
 
@@ -2089,10 +2080,7 @@
 
         :param str compartment_id: (required)
             The OCID of the compartment.
-<<<<<<< HEAD
-=======
-
->>>>>>> 3ee14a0b
+
         :param str vcn_id: (required)
             The OCID of the VCN.
 
@@ -2148,10 +2136,7 @@
 
         :param str compartment_id: (required)
             The OCID of the compartment.
-<<<<<<< HEAD
-=======
-
->>>>>>> 3ee14a0b
+
         :param str vcn_id: (required)
             The OCID of the VCN.
 
@@ -2259,10 +2244,7 @@
 
         :param str cpe_id: (required)
             The OCID of the CPE.
-<<<<<<< HEAD
-=======
-
->>>>>>> 3ee14a0b
+
         :param UpdateCpeDetails update_cpe_details: (required)
             Details object for updating a CPE.
 
@@ -2315,10 +2297,7 @@
 
         :param str dhcp_id: (required)
             The OCID for the set of DHCP options.
-<<<<<<< HEAD
-=======
-
->>>>>>> 3ee14a0b
+
         :param UpdateDhcpDetails update_dhcp_details: (required)
             Request object for updating a set of DHCP options.
 
@@ -2370,10 +2349,7 @@
 
         :param str drg_id: (required)
             The OCID of the DRG.
-<<<<<<< HEAD
-=======
-
->>>>>>> 3ee14a0b
+
         :param UpdateDrgDetails update_drg_details: (required)
             Details object for updating a DRG.
 
@@ -2425,10 +2401,7 @@
 
         :param str drg_attachment_id: (required)
             The OCID of the DRG attachment.
-<<<<<<< HEAD
-=======
-
->>>>>>> 3ee14a0b
+
         :param UpdateDrgAttachmentDetails update_drg_attachment_details: (required)
             Details object for updating a `DrgAttachment`.
 
@@ -2483,10 +2456,7 @@
 
         :param str ig_id: (required)
             The OCID of the Internet Gateway.
-<<<<<<< HEAD
-=======
-
->>>>>>> 3ee14a0b
+
         :param UpdateInternetGatewayDetails update_internet_gateway_details: (required)
             Details for updating the Internet Gateway.
 
@@ -2538,10 +2508,7 @@
 
         :param str ipsc_id: (required)
             The OCID of the IPSec connection.
-<<<<<<< HEAD
-=======
-
->>>>>>> 3ee14a0b
+
         :param UpdateIPSecConnectionDetails update_ip_sec_connection_details: (required)
             Details object for updating a IPSec connection.
 
@@ -2594,10 +2561,7 @@
 
         :param str rt_id: (required)
             The OCID of the route table.
-<<<<<<< HEAD
-=======
-
->>>>>>> 3ee14a0b
+
         :param UpdateRouteTableDetails update_route_table_details: (required)
             Details object for updating a route table.
 
@@ -2651,10 +2615,7 @@
 
         :param str security_list_id: (required)
             The OCID of the security list.
-<<<<<<< HEAD
-=======
-
->>>>>>> 3ee14a0b
+
         :param UpdateSecurityListDetails update_security_list_details: (required)
             Updated details for the security list.
 
@@ -2706,10 +2667,7 @@
 
         :param str subnet_id: (required)
             The OCID of the subnet.
-<<<<<<< HEAD
-=======
-
->>>>>>> 3ee14a0b
+
         :param UpdateSubnetDetails update_subnet_details: (required)
             Details object for updating a subnet.
 
@@ -2761,10 +2719,7 @@
 
         :param str vcn_id: (required)
             The OCID of the VCN.
-<<<<<<< HEAD
-=======
-
->>>>>>> 3ee14a0b
+
         :param UpdateVcnDetails update_vcn_details: (required)
             Details object for updating a VCN.
 
